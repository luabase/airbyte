--- conflicted
+++ resolved
@@ -49,9 +49,6 @@
 
 | Version | Date | Pull Request | Subject |
 | :--- | :--- | :--- | :--- |
-<<<<<<< HEAD
-| 0.1.1 | 2021-12-08 | [8494](https://github.com/airbytehq/airbyte/pull/8494) | Update fields in source-connectors specifications |
-=======
+| 0.1.2 | 2021-12-08 | [8494](https://github.com/airbytehq/airbyte/pull/8494) | Update fields in source-connectors specifications |
 | 0.1.1 | 2022-01-31 | [9831](https://github.com/airbytehq/airbyte/pull/9831) | Fix: Spec was not pushed to cache |
->>>>>>> 25760e48
 | 0.1.0 | 2021-11-05 | [7241](https://github.com/airbytehq/airbyte/pull/7241) | 🎉 New Source: Confluence |