# Db2

## Overview

The IBM Db2 source allows you to sync data from Db2. It supports both Full Refresh and Incremental syncs. You can choose if this connector will copy only the new or updated data, or all rows in the tables and columns you set up for replication, every time a sync is run.

This IBM Db2 source connector is built on top of the [IBM Data Server Driver](https://mvnrepository.com/artifact/com.ibm.db2/jcc/11.5.5.0) for JDBC and SQLJ. It is a pure-Java driver \(Type 4\) that supports the JDBC 4 specification as described in IBM Db2 [documentation](https://www.ibm.com/docs/en/db2/11.5?topic=apis-supported-drivers-jdbc-sqlj).

#### Resulting schema

The IBM Db2 source does not alter the schema present in your warehouse. Depending on the destination connected to this source, however, the result schema may be altered. See the destination's documentation for more details.

#### Features

| Feature | Supported?\(Yes/No\) | Notes |
| :--- | :--- | :--- |
| Full Refresh Sync | Yes |  |
| Incremental - Append Sync | Yes |  |
| Namespaces | Yes |  |

## Getting started

### Requirements

1. You'll need the following information to configure the IBM Db2 source:
2. **Host**
3. **Port**
4. **Database**
5. **Username**
6. **Password**
7. Create a dedicated read-only Airbyte user and role with access to all schemas needed for replication.

### Setup guide

#### 1. Specify port, host and name of the database.

#### 2. Create a dedicated read-only user with access to the relevant schemas \(Recommended but optional\)

This step is optional but highly recommended allowing for better permission control and auditing. Alternatively, you can use Airbyte with an existing user in your database.

Please create a dedicated database user and run the following commands against your database:

```sql
-- create Airbyte role
CREATE ROLE 'AIRBYTE_ROLE';

-- grant Airbyte database access
GRANT CONNECT ON 'DATABASE' TO ROLE 'AIRBYTE_ROLE'
GRANT ROLE 'AIRBYTE_ROLE' TO USER 'AIRBYTE_USER'
```

Your database user should now be ready for use with Airbyte.

#### 3. Create SSL connection.

To set up an SSL connection, you need to use a client certificate. Add it to the "SSL PEM file" field and the connector will automatically add it to the secret keystore. 
You can also enter your own password for the keystore, but if you don't, the password will be generated automatically.

**Note.** Unfortunately SSL and SSH are incompatible because SSH changes the visible name of the target.

## Changelog

| Version | Date | Pull Request | Subject |
| :--- | :--- | :--- | :--- |
<<<<<<< HEAD
| 0.1.4 | 2021-12-08 | [8494](https://github.com/airbytehq/airbyte/pull/8494) | Update fields in source-connectors specifications |
=======
| 0.1.6 | 2022-02-08 | [10173](https://github.com/airbytehq/airbyte/pull/10173) | Improved  discovering tables in case if user does not have permissions to any table |
| 0.1.5 | 2022-02-01 | [9875](https://github.com/airbytehq/airbyte/pull/9875) | Discover only permitted for user tables |
| 0.1.4 | 2021-12-30 | [9187](https://github.com/airbytehq/airbyte/pull/9187) [8749](https://github.com/airbytehq/airbyte/pull/8749) | Add support of JdbcType.ARRAY to JdbcSourceOperations. |
>>>>>>> 25760e48
| 0.1.3 | 2021-11-05 | [7670](https://github.com/airbytehq/airbyte/pull/7670) | Updated unique DB2 types transformation |
| 0.1.2 | 2021-10-25 | [7355](https://github.com/airbytehq/airbyte/pull/7355) | Added ssl support |
| 0.1.1 | 2021-08-13 | [4699](https://github.com/airbytehq/airbyte/pull/4699) | Added json config validator |
| 0.1.0 | 2021-06-22 | [4197](https://github.com/airbytehq/airbyte/pull/4197) | New Source: IBM DB2 |
<|MERGE_RESOLUTION|>--- conflicted
+++ resolved
@@ -62,13 +62,10 @@
 
 | Version | Date | Pull Request | Subject |
 | :--- | :--- | :--- | :--- |
-<<<<<<< HEAD
-| 0.1.4 | 2021-12-08 | [8494](https://github.com/airbytehq/airbyte/pull/8494) | Update fields in source-connectors specifications |
-=======
+| 0.1.7 | 2021-12-08 | [8494](https://github.com/airbytehq/airbyte/pull/8494) | Update fields in source-connectors specifications |
 | 0.1.6 | 2022-02-08 | [10173](https://github.com/airbytehq/airbyte/pull/10173) | Improved  discovering tables in case if user does not have permissions to any table |
 | 0.1.5 | 2022-02-01 | [9875](https://github.com/airbytehq/airbyte/pull/9875) | Discover only permitted for user tables |
 | 0.1.4 | 2021-12-30 | [9187](https://github.com/airbytehq/airbyte/pull/9187) [8749](https://github.com/airbytehq/airbyte/pull/8749) | Add support of JdbcType.ARRAY to JdbcSourceOperations. |
->>>>>>> 25760e48
 | 0.1.3 | 2021-11-05 | [7670](https://github.com/airbytehq/airbyte/pull/7670) | Updated unique DB2 types transformation |
 | 0.1.2 | 2021-10-25 | [7355](https://github.com/airbytehq/airbyte/pull/7355) | Added ssl support |
 | 0.1.1 | 2021-08-13 | [4699](https://github.com/airbytehq/airbyte/pull/4699) | Added json config validator |
