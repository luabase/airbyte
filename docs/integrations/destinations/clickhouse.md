
# ClickHouse

## Features

| Feature | Supported?\(Yes/No\) | Notes |
| :--- | :--- | :--- |
| Full Refresh Sync | Yes |  |
| Incremental - Append Sync | Yes |  |
| Incremental - Deduped History | Yes |  |
| Namespaces | Yes |  |

#### Output Schema

Each stream will be output into its own table in ClickHouse. Each table will contain 3 columns:

* `_airbyte_ab_id`: a uuid assigned by Airbyte to each event that is processed. The column type in ClickHouse is `String`.
* `_airbyte_emitted_at`: a timestamp representing when the event was pulled from the data source. The column type in ClickHouse is `DateTime64`.
* `_airbyte_data`: a json blob representing with the event data. The column type in ClickHouse is `String`.

## Getting Started \(Airbyte Cloud\)

Airbyte Cloud only supports connecting to your ClickHouse instance with SSL or TLS encryption, which is supported by [ClickHouse JDBC driver](https://github.com/ClickHouse/clickhouse-jdbc).

## Getting Started \(Airbyte Open-Source\)

#### Requirements

To use the ClickHouse destination, you'll need:

* A ClickHouse server version 21.8.10.19 or above

#### Configure Network Access

Make sure your ClickHouse database can be accessed by Airbyte. If your database is within a VPC, you may need to allow access from the IP you're using to expose Airbyte.

#### **Permissions**

You need a ClickHouse user with the following permissions:

* can create tables and write rows.
* can create databases e.g:

You can create such a user by running:

```
GRANT CREATE ON * TO airbyte_user;
```

You can also use a pre-existing user but we highly recommend creating a dedicated user for Airbyte.

#### Target Database

You will need to choose an existing database or create a new database that will be used to store synced data from Airbyte.

### Setup the ClickHouse Destination in Airbyte

You should now have all the requirements needed to configure ClickHouse as a destination in the UI. You'll need the following information to configure the ClickHouse destination:

* **Host**
* **Port** (JDBC HTTP port, not the native port)
* **Username**
* **Password**
* **Database**

## Naming Conventions

From [ClickHouse SQL Identifiers syntax](https://clickhouse.com/docs/en/sql-reference/syntax/):

* SQL identifiers and key words must begin with a letter \(a-z, but also letters with diacritical marks and non-Latin letters\) or an underscore \(\_\).
* Subsequent characters in an identifier or key word can be letters, underscores, digits \(0-9\).
* Identifiers can be quoted or non-quoted. The latter is preferred.
* If you want to use identifiers the same as keywords or you want to use other symbols in identifiers, quote it using double quotes or backticks, for example, "id", `id`.
* If you want to write portable applications you are advised to always quote a particular name or never quote it.

Therefore, Airbyte ClickHouse destination will create tables and schemas using the Unquoted identifiers when possible or fallback to Quoted Identifiers if the names are containing special characters.

## Changelog

<<<<<<< HEAD
| Version | Date | Pull Request | Subject |
| :--- | :--- | :--- | :--- |
| 0.1.4 | 2022-02-22 | [10535](https://github.com/airbytehq/airbyte/pull/10535) | Re-enable custom transformation |
| 0.1.3 | 2022-02-14 | [10256](https://github.com/airbytehq/airbyte/pull/10256) | Add `-XX:+ExitOnOutOfMemoryError` JVM option |
| 0.1.1 | 2021-12-21 | [\#8982](https://github.com/airbytehq/airbyte/pull/8982) | Set isSchemaRequired to false |
| 0.1.0 | 2021-11-04 | [\#7620](https://github.com/airbytehq/airbyte/pull/7620) | Add ClickHouse destination |
=======
| Version | Date       | Pull Request | Subject                                      |
|:--------|:-----------| :--- |:---------------------------------------------|
| 0.1.4   | 2022-02-25 | [10421](https://github.com/airbytehq/airbyte/pull/10421) | Refactor JDBC parameters handling            |
| 0.1.3   | 2022-02-14 | [10256](https://github.com/airbytehq/airbyte/pull/10256) | Add `-XX:+ExitOnOutOfMemoryError` JVM option |
| 0.1.1   | 2021-12-21 | [\#8982](https://github.com/airbytehq/airbyte/pull/8982) | Set isSchemaRequired to false                |
| 0.1.0   | 2021-11-04 | [\#7620](https://github.com/airbytehq/airbyte/pull/7620) | Add ClickHouse destination                   |
>>>>>>> c262d202
<|MERGE_RESOLUTION|>--- conflicted
+++ resolved
@@ -77,18 +77,10 @@
 
 ## Changelog
 
-<<<<<<< HEAD
-| Version | Date | Pull Request | Subject |
-| :--- | :--- | :--- | :--- |
-| 0.1.4 | 2022-02-22 | [10535](https://github.com/airbytehq/airbyte/pull/10535) | Re-enable custom transformation |
-| 0.1.3 | 2022-02-14 | [10256](https://github.com/airbytehq/airbyte/pull/10256) | Add `-XX:+ExitOnOutOfMemoryError` JVM option |
-| 0.1.1 | 2021-12-21 | [\#8982](https://github.com/airbytehq/airbyte/pull/8982) | Set isSchemaRequired to false |
-| 0.1.0 | 2021-11-04 | [\#7620](https://github.com/airbytehq/airbyte/pull/7620) | Add ClickHouse destination |
-=======
 | Version | Date       | Pull Request | Subject                                      |
 |:--------|:-----------| :--- |:---------------------------------------------|
+| 0.1.5   | 2022-02-22 | [10550](https://github.com/airbytehq/airbyte/pull/10421) | Re-enable custom transformation            |
 | 0.1.4   | 2022-02-25 | [10421](https://github.com/airbytehq/airbyte/pull/10421) | Refactor JDBC parameters handling            |
 | 0.1.3   | 2022-02-14 | [10256](https://github.com/airbytehq/airbyte/pull/10256) | Add `-XX:+ExitOnOutOfMemoryError` JVM option |
 | 0.1.1   | 2021-12-21 | [\#8982](https://github.com/airbytehq/airbyte/pull/8982) | Set isSchemaRequired to false                |
 | 0.1.0   | 2021-11-04 | [\#7620](https://github.com/airbytehq/airbyte/pull/7620) | Add ClickHouse destination                   |
->>>>>>> c262d202
