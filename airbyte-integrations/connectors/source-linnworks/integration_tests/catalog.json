--- conflicted
+++ resolved
@@ -34,74 +34,6 @@
           "IsWarehouseManaged": {
             "type": ["null", "boolean"],
             "description": "If the location is warehouse managed."
-<<<<<<< HEAD
-          },
-          "location": {
-            "type": "object",
-            "additionalProperties": false,
-            "properties": {
-              "Address1": {
-                "type": "string",
-                "description": "1st line of address"
-              },
-              "Address2": {
-                "type": "string",
-                "description": "2nd line of address"
-              },
-              "City": {
-                "type": "string",
-                "description": "City"
-              },
-              "County": {
-                "type": "string",
-                "description": "County / Region"
-              },
-              "Country": {
-                "type": "string",
-                "description": "Country"
-              },
-              "ZipCode": {
-                "type": "string",
-                "description": "Postal code"
-              },
-              "IsNotTrackable": {
-                "type": "boolean",
-                "description": "Is the location trackable"
-              },
-              "LocationTag": {
-                "type": "string",
-                "description": "Location tag"
-              },
-              "CountInOrderUntilAcknowledgement": {
-                "type": "boolean",
-                "description": "Count in order"
-              },
-              "FulfilmentCenterDeductStockWhenProcessed": {
-                "type": "boolean",
-                "description": "Fulfilment center and stock will be deducted when order processed"
-              },
-              "IsWarehouseManaged": {
-                "type": "boolean",
-                "description": "Indicates if the location is warehouse managed"
-              },
-              "StockLocationId": {
-                "type": "string",
-                "description": "Location ID"
-              },
-              "LocationName": {
-                "type": "string",
-                "description": "Location name"
-              },
-              "IsFulfillmentCenter": {
-                "type": "boolean",
-                "description": "If location is a fulfillment center"
-              },
-              "StockLocationIntId": {
-                "type": "integer",
-                "description": "Stock location integer id."
-              }
-            }
-=======
           }
         }
       },
@@ -173,7 +105,6 @@
           "StockLocationIntId": {
             "type": "integer",
             "description": "Stock location integer id."
->>>>>>> afbbd6ef
           }
         }
       },
