--- conflicted
+++ resolved
@@ -20,25 +20,6 @@
   private static final ObjectMapper mapper = MoreMappers.initMapper();
 
   @Test
-<<<<<<< HEAD
-  @DisplayName("When given S3 credentials should use COPY with VARCHAR TMP Table")
-  public void useCopyStrategyTestWithVarcharTmpTable() {
-=======
-  @DisplayName("When given S3 credentials should use COPY with SUPER Datatype")
-  public void useCopyStrategyTestWithSuperTmpTable() {
->>>>>>> 3ec6f956
-    final var stubConfig = mapper.createObjectNode();
-    stubConfig.put("s3_bucket_name", "fake-bucket");
-    stubConfig.put("s3_bucket_region", "fake-region");
-    stubConfig.put("access_key_id", "test");
-    stubConfig.put("secret_access_key", "test key");
-    stubConfig.put("use_super_redshift_type", "true");
-
-<<<<<<< HEAD
-    assertEquals(DestinationType.COPY_S3_WITH_VARCHAR, RedshiftDestination.determineUploadMode(stubConfig));
-  }
-
-  @Test
   @DisplayName("When given S3 credentials should use COPY with SUPER Datatype")
   public void useCopyStrategyTestWithSuperTmpTable() {
     final var stubConfig = mapper.createObjectNode();
@@ -58,22 +39,4 @@
     stubConfig.put("use_super_redshift_type", "true");
     assertEquals(DestinationType.INSERT_WITH_SUPER_TMP_TYPE, RedshiftDestination.determineUploadMode(stubConfig));
   }
-
-  @Test
-  @DisplayName("When not given S3 credentials should use INSERT TMP Table")
-  public void useInsertStrategyTestWithVarcharTmpTable() {
-    final var stubConfig = mapper.createObjectNode();
-    assertEquals(DestinationType.INSERT_WITH_VARCHAR, RedshiftDestination.determineUploadMode(stubConfig));
-=======
-    assertEquals(DestinationType.COPY_S3_WITH_SUPER_TMP_TYPE, RedshiftDestination.determineUploadMode(stubConfig));
-  }
-
-  @Test
-  @DisplayName("When not given S3 credentials should use INSERT with SUPER Datatype")
-  public void useInsertStrategyTestWithSuperDatatype() {
-    final var stubConfig = mapper.createObjectNode();
-    stubConfig.put("use_super_redshift_type", "true");
-    assertEquals(DestinationType.INSERT_WITH_SUPER_TMP_TYPE, RedshiftDestination.determineUploadMode(stubConfig));
->>>>>>> 3ec6f956
-  }
 }