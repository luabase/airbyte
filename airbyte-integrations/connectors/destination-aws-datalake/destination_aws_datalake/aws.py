#
# Copyright (c) 2021 Airbyte, Inc., all rights reserved.
#
<<<<<<< HEAD
import json
=======

>>>>>>> 785bcc4a
import boto3
from airbyte_cdk.destinations import Destination
from botocore.exceptions import ClientError
from retrying import retry

from .config_reader import AuthMode, ConnectorConfig


class AwsHandler:
    COLUMNS_MAPPING = {"number": "float", "string": "string", "integer": "int"}

    def __init__(self, connector_config, destination: Destination):
        self._connector_config: ConnectorConfig = connector_config
        self._destination: Destination = destination
        self._bucket_name = connector_config.bucket_name
        self.logger = self._destination.logger

        self.create_session()
        self.s3_client = self.session.client("s3", region_name=connector_config.region)
        self.glue_client = self.session.client("glue")
        self.lf_client = self.session.client("lakeformation")

    @retry(stop_max_attempt_number=10, wait_random_min=1000, wait_random_max=2000)
    def create_session(self):
        if self._connector_config.credentials_type == AuthMode.IAM_USER.value:
            self._session = boto3.Session(
                aws_access_key_id=self._connector_config.aws_access_key,
                aws_secret_access_key=self._connector_config.aws_secret_key,
                region_name=self._connector_config.region,
            )
        elif self._connector_config.credentials_type == AuthMode.IAM_ROLE.value:
            client = boto3.client("sts")
            role = client.assume_role(
                RoleArn=self._connector_config.role_arn,
                RoleSessionName="airbyte-destination-aws-datalake",
            )
            creds = role.get("Credentials", {})
            self._session = boto3.Session(
                aws_access_key_id=creds.get("AccessKeyId"),
                aws_secret_access_key=creds.get("SecretAccessKey"),
                aws_session_token=creds.get("SessionToken"),
                region_name=self._connector_config.region,
            )
        else:
            raise Exception("Session wasn't created")

    @property
    def session(self) -> boto3.Session:
        return self._session

    @retry(stop_max_attempt_number=10, wait_random_min=2000, wait_random_max=3000)
    def head_bucket(self):
        self.s3_client.head_bucket(Bucket=self._bucket_name)

    @retry(stop_max_attempt_number=10, wait_random_min=2000, wait_random_max=3000)
    def head_object(self, object_key):
        return self.s3_client.head_object(Bucket=self._bucket_name, Key=object_key)

    @retry(stop_max_attempt_number=10, wait_random_min=2000, wait_random_max=3000)
    def put_object(self, object_key, body):
        self.s3_client.put_object(Bucket=self._bucket_name, Key=object_key, Body="\n".join(body))

    @staticmethod
    def batch_iterate(iterable, n=1):
        size = len(iterable)
        for ndx in range(0, size, n):
            yield iterable[ndx : min(ndx + n, size)]

    def get_table(self, txid, database_name: str, table_name: str, location: str):
        table = None
        try:
            table = self.glue_client.get_table(DatabaseName=database_name, Name=table_name, TransactionId=txid)
        except ClientError as e:
            if e.response["Error"]["Code"] == "EntityNotFoundException":
                table_input = {
                    "Name": table_name,
                    "TableType": "GOVERNED",
                    "StorageDescriptor": {
                        "Location": location,
                        "InputFormat": "org.apache.hadoop.mapred.TextInputFormat",
                        "OutputFormat": "org.apache.hadoop.hive.ql.io.HiveIgnoreKeyTextOutputFormat",
                        "SerdeInfo": {"SerializationLibrary": "org.openx.data.jsonserde.JsonSerDe", "Parameters": {"paths": ","}},
                    },
                    "PartitionKeys": [],
                    "Parameters": {"classification": "json", "lakeformation.aso.status": "true"},
                }
                self.glue_client.create_table(DatabaseName=database_name, TableInput=table_input, TransactionId=txid)
                table = self.glue_client.get_table(DatabaseName=database_name, Name=table_name, TransactionId=txid)
            else:
                err = e.response["Error"]["Code"]
                self.logger.error(f"An error occurred: {err}")
                raise

        if table:
            return table
        else:
            return None

    def update_table(self, database, table_info, transaction_id):
        self.glue_client.update_table(DatabaseName=database, TableInput=table_info, TransactionId=transaction_id)

    def preprocess_type(self, property_type):
        if type(property_type) is list:
            not_null_types = list(filter(lambda t: t != "null", property_type))
            if len(not_null_types) > 2:
                return "string"
            else:
                return not_null_types[0]
        else:
            return property_type

    def cast_to_athena(self, str_type):
        preprocessed_type = self.preprocess_type(str_type)
        return self.COLUMNS_MAPPING.get(preprocessed_type, preprocessed_type)


    def generate_athena_schema(self, schema):
        columns = []
        for (k, v) in schema.items():
            athena_type = self.cast_to_athena(v["type"])
            if athena_type == "object":
                properties = v["properties"]
                type_str = ",".join([ f"{k1}:{self.cast_to_athena(v1['type'])}" for (k1, v1) in properties.items() ])
                columns.append({"Name": k, "Type": f"struct<{type_str}>"})
            else:
                columns.append({"Name": k, "Type": athena_type})
        return columns

    def update_table_schema(self, txid, database, table, schema):
        table_info = table["Table"]
        table_info_keys = list(table_info.keys())
        for k in table_info_keys:
            if k not in [
                "Name",
                "Description",
                "Owner",
                "LastAccessTime",
                "LastAnalyzedTime",
                "Retention",
                "StorageDescriptor",
                "PartitionKeys",
                "ViewOriginalText",
                "ViewExpandedText",
                "TableType",
                "Parameters",
                "TargetTable",
                "IsRowFilteringEnabled",
            ]:
                table_info.pop(k)

        self.logger.debug("Schema = " + repr(schema))

        columns = self.generate_athena_schema(schema)
        if "StorageDescriptor" in table_info:
            table_info["StorageDescriptor"]["Columns"] = columns
        else:
            table_info["StorageDescriptor"] = {"Columns": columns}
        self.update_table(database, table_info, txid)
        self.glue_client.update_table(DatabaseName=database, TableInput=table_info, TransactionId=txid)

    def get_all_table_objects(self, txid, database, table):
        table_objects = []

        try:
            res = self.lf_client.get_table_objects(DatabaseName=database, TableName=table, TransactionId=txid)
        except ClientError as e:
            if e.response["Error"]["Code"] == "EntityNotFoundException":
                return []
            else:
                err = e.response["Error"]["Code"]
                self.logger.error(f"Could not get table objects due to error: {err}")
                raise

        while True:
            next_token = res.get("NextToken", None)
            partition_objects = res.get("Objects")
            table_objects.extend([p["Objects"] for p in partition_objects])
            if next_token:
                res = self.lf_client.get_table_objects(
                    DatabaseName=database,
                    TableName=table,
                    TransactionId=txid,
                    NextToken=next_token,
                )
            else:
                break
        flat_list = [item for sublist in table_objects for item in sublist]
        return flat_list

    def purge_table(self, txid, database, table):
        self.logger.debug(f"Going to purge table {table}")
        write_ops = []
        all_objects = self.get_all_table_objects(txid, database, table)
        write_ops.extend([{"DeleteObject": {"Uri": o["Uri"]}} for o in all_objects])
        if len(write_ops) > 0:
            self.logger.debug(f"{len(write_ops)} objects to purge")
            for batch in self.batch_iterate(write_ops, 99):
                self.logger.debug("Purging batch")
                try:
                    self.lf_client.update_table_objects(
                        TransactionId=txid,
                        DatabaseName=database,
                        TableName=table,
                        WriteOperations=batch,
                    )
                except ClientError as e:
                    self.logger.error(f"Could not delete object due to exception {repr(e)}")
                    raise
        else:
            self.logger.debug("Table was empty, nothing to purge.")

    def update_governed_table(self, txid, database, table, bucket, object_key, etag, size):
        self.logger.debug(f"Updating governed table {database}:{table}")
        write_ops = [
            {
                "AddObject": {
                    "Uri": f"s3://{bucket}/{object_key}",
                    "ETag": etag,
                    "Size": size,
                }
            }
        ]

        self.lf_client.update_table_objects(
            TransactionId=txid,
            DatabaseName=database,
            TableName=table,
            WriteOperations=write_ops,
        )


class LakeformationTransaction:
    def __init__(self, aws_handler: AwsHandler):
        self._aws_handler = aws_handler
        self._transaction = None
        self._logger = aws_handler.logger

    @property
    def txid(self):
        return self._transaction["TransactionId"]

    def cancel_transaction(self):
        self._logger.debug("Canceling Lakeformation Transaction")
        self._aws_handler.lf_client.cancel_transaction(TransactionId=self.txid)

    def commit_transaction(self):
        self._logger.debug(f"Commiting Lakeformation Transaction {self.txid}")
        self._aws_handler.lf_client.commit_transaction(TransactionId=self.txid)

    def extend_transaction(self):
        self._logger.debug("Extending Lakeformation Transaction")
        self._aws_handler.lf_client.extend_transaction(TransactionId=self.txid)
    
    def describe_transaction(self):
        return self._aws_handler.lf_client.describe_transaction(TransactionId=self.txid)

    def __enter__(self, transaction_type="READ_AND_WRITE"):
        self._logger.debug("Starting Lakeformation Transaction")
        self._transaction = self._aws_handler.lf_client.start_transaction(TransactionType=transaction_type)
        self._logger.debug(f"Transaction id = {self.txid}")
        return self

    def __exit__(self, exc_type, exc_val, exc_tb):
        self._logger.debug("Exiting LakeformationTransaction context manager")
        tx_desc = self.describe_transaction()
        self._logger.debug(json.dumps(tx_desc, default=str))

        if exc_type:
            self._logger.error("Exiting LakeformationTransaction context manager due to an exception")
            self._logger.error(repr(exc_type))
            self._logger.error(repr(exc_val))
            self.cancel_transaction()
            self._transaction = None
        else:
            self._logger.debug("Exiting LakeformationTransaction context manager due to reaching end of with block")
            try:
                self.commit_transaction()
                self._transaction = None
            except Exception as e:
                self.cancel_transaction()
                self._logger.error(f"Could not commit the transaction id = {self.txid} because of :\n{repr(e)}")
                self._transaction = None
                raise(e)<|MERGE_RESOLUTION|>--- conflicted
+++ resolved
@@ -1,11 +1,8 @@
 #
 # Copyright (c) 2021 Airbyte, Inc., all rights reserved.
 #
-<<<<<<< HEAD
+
 import json
-=======
-
->>>>>>> 785bcc4a
 import boto3
 from airbyte_cdk.destinations import Destination
 from botocore.exceptions import ClientError
