--- conflicted
+++ resolved
@@ -50,11 +50,8 @@
 
     final String outputFilename = determineOutputFilename(S3FilenameTemplateParameterObject
         .builder()
-<<<<<<< HEAD
-=======
         .timestamp(uploadTimestamp)
         .s3Format(S3Format.JSONL)
->>>>>>> c41c8d7f
         .fileExtension(S3Format.JSONL.getFileExtension())
         .fileNamePattern(config.getFileNamePattern())
         .build());
