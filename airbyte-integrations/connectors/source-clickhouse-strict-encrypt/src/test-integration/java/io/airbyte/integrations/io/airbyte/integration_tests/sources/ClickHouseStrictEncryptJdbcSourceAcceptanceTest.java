--- conflicted
+++ resolved
@@ -96,18 +96,11 @@
   @BeforeEach
   public void setup() throws Exception {
     final JsonNode configWithoutDbName = Jsons.jsonNode(ImmutableMap.builder()
-<<<<<<< HEAD
-        .put("host", HostPortResolver.resolveHost(container))
-        .put("port", HTTPS_PORT)
-        .put("username", DEFAULT_USER_NAME)
+        .put(JdbcUtils.HOST_KEY, HostPortResolver.resolveHost(container))
+        .put(JdbcUtils.PORT_KEY, HTTPS_PORT)
+        .put(JdbcUtils.USERNAME_KEY, DEFAULT_USER_NAME)
         .put("database", DEFAULT_DB_NAME)
-        .put("password", "")
-=======
-        .put(JdbcUtils.HOST_KEY, container.getHost())
-        .put(JdbcUtils.PORT_KEY, container.getFirstMappedPort())
-        .put(JdbcUtils.USERNAME_KEY, "default")
         .put(JdbcUtils.PASSWORD_KEY, "")
->>>>>>> 29d6fc8d
         .build());
 
     db = new DefaultJdbcDatabase(
@@ -115,17 +108,11 @@
             configWithoutDbName.get(JdbcUtils.USERNAME_KEY).asText(),
             configWithoutDbName.get(JdbcUtils.PASSWORD_KEY).asText(),
             ClickHouseSource.DRIVER_CLASS,
-<<<<<<< HEAD
             String.format(DatabaseDriver.CLICKHOUSE.getUrlFormatString() + "?sslmode=none",
                 ClickHouseSource.HTTPS_PROTOCOL,
-                configWithoutDbName.get("host").asText(),
-                configWithoutDbName.get("port").asInt(),
+                configWithoutDbName.get(JdbcUtils.HOST_KEY).asText(),
+                configWithoutDbName.get(JdbcUtils.PORT_KEY).asInt(),
                 configWithoutDbName.get("database").asText())));
-=======
-            String.format("jdbc:clickhouse://%s:%s?ssl=true&sslmode=none",
-                configWithoutDbName.get(JdbcUtils.HOST_KEY).asText(),
-                configWithoutDbName.get(JdbcUtils.PORT_KEY).asText())));
->>>>>>> 29d6fc8d
 
     dbName = Strings.addRandomSuffix("db", "_", 10).toLowerCase();
 
