{
  "documentationUrl": "https://docs.airbyte.io/integrations/sources/amazon-ads",
  "connectionSpecification": {
    "title": "Amazon Ads Spec",
    "type": "object",
    "properties": {
      "client_id": {
        "title": "Client Id",
        "description": "The Client ID of your Amazon developer application.",
        "name": "Client ID",
        "type": "string"
      },
      "client_secret": {
        "title": "Client Secret",
        "description": "The Client Secret of your Amazon developer application.",
        "name": "Client secret",
        "airbyte_secret": true,
        "type": "string"
      },
      "scope": {
        "title": "Scope",
        "description": "By default its advertising::campaign_management, but customers may need to set scope to cpc_advertising:campaign_management.",
        "default": "advertising::campaign_management",
        "name": "Client scope",
        "examples": ["cpc_advertising:campaign_management"],
        "type": "string"
      },
      "refresh_token": {
        "title": "Refresh Token",
        "description": "Amazon  Ads Refresh Token. See the <a href=\"https://docs.airbyte.io/integrations/sources/amazon-ads\">docs</a> for more information on how to obtain this token.",
        "name": "Oauth refresh token",
        "airbyte_secret": true,
        "type": "string"
      },
      "start_date": {
        "title": "Start Date",
        "description": "Start date for collecting reports, should not be more than 60 days in past. In YYYY-MM-DD format",
        "name": "Start date",
        "examples": ["2022-10-10", "2022-10-22"],
        "type": "string"
      },
      "region": {
<<<<<<< HEAD
        "description": "Region to pull data from: Sandbox Environment, North America (NA), Europe (EU), 	Far East (FE)",
=======
        "description": "An enumeration.",
>>>>>>> 4b73bb00
        "default": "NA",
        "name": "Region",
        "title": "Region",
        "enum": ["NA", "EU", "FE", "SANDBOX"],
        "type": "string"
      },
      "profiles": {
        "title": "Profiles",
        "description": "Profile IDs you want to fetch data for.",
        "name": "Profile Ids",
        "type": "array",
        "items": { "type": "integer" }
      }
    },
    "required": ["client_id", "client_secret", "refresh_token"]
  }
}<|MERGE_RESOLUTION|>--- conflicted
+++ resolved
@@ -40,11 +40,7 @@
         "type": "string"
       },
       "region": {
-<<<<<<< HEAD
-        "description": "Region to pull data from: Sandbox Environment, North America (NA), Europe (EU), 	Far East (FE)",
-=======
-        "description": "An enumeration.",
->>>>>>> 4b73bb00
+        "description": "Region to pull data from: Sandbox Environment, North America (NA), Europe (EU), Far East (FE)",
         "default": "NA",
         "name": "Region",
         "title": "Region",
