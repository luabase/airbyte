--- conflicted
+++ resolved
@@ -4,7 +4,6 @@
 
 package io.airbyte.integrations.destination.oracle;
 
-import static io.airbyte.integrations.util.HostPortResolver.resolveHost;
 import static io.airbyte.integrations.util.HostPortResolver.resolvePort;
 
 import com.fasterxml.jackson.databind.JsonNode;
@@ -22,7 +21,6 @@
 import io.airbyte.integrations.destination.ExtendedNameTransformer;
 import io.airbyte.integrations.standardtest.destination.DestinationAcceptanceTest;
 import io.airbyte.integrations.standardtest.destination.comparator.TestDataComparator;
-import io.airbyte.integrations.util.HostPortResolver;
 import java.io.IOException;
 import java.util.List;
 import java.util.Objects;
@@ -57,14 +55,10 @@
 
   public ImmutableMap.Builder<Object, Object> getBasicOracleDbConfigBuilder(final OracleContainer db) {
     return ImmutableMap.builder()
-<<<<<<< HEAD
-        .put("host", resolveHost(db))
-=======
         .put("host", Objects.requireNonNull(db.getContainerInfo().getNetworkSettings()
             .getNetworks()
             .get(((Network.NetworkImpl) network).getName())
             .getIpAddress()))
->>>>>>> 41e88a8d
         .put("username", db.getUsername())
         .put("password", db.getPassword())
         .put("port", resolvePort(db))
