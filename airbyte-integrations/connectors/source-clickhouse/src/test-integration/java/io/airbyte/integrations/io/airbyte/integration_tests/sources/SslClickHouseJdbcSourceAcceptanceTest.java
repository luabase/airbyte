--- conflicted
+++ resolved
@@ -89,17 +89,10 @@
   @BeforeEach
   public void setup() throws Exception {
     final JsonNode configWithoutDbName = Jsons.jsonNode(ImmutableMap.builder()
-<<<<<<< HEAD
-        .put("host", "localhost")
-        .put("port", container.getMappedPort(8443))
-        .put("username", "default")
-        .put("password", "")
-=======
-        .put(JdbcUtils.HOST_KEY, container.getHost())
-        .put(JdbcUtils.PORT_KEY, container.getFirstMappedPort())
+        .put(JdbcUtils.HOST_KEY, "localhost")
+        .put(JdbcUtils.PORT_KEY, container.getMappedPort(8443))
         .put(JdbcUtils.USERNAME_KEY, "default")
         .put(JdbcUtils.PASSWORD_KEY, "")
->>>>>>> 29d6fc8d
         .build());
 
     config = Jsons.clone(configWithoutDbName);
@@ -108,15 +101,9 @@
         config.get(JdbcUtils.USERNAME_KEY).asText(),
         config.get(JdbcUtils.PASSWORD_KEY).asText(),
         ClickHouseSource.DRIVER_CLASS,
-<<<<<<< HEAD
         String.format("jdbc:clickhouse:https://%s:%d?sslmode=NONE",
-            config.get("host").asText(),
-            config.get("port").asInt()));
-=======
-        String.format("jdbc:clickhouse://%s:%d?ssl=true&sslmode=none",
             config.get(JdbcUtils.HOST_KEY).asText(),
             config.get(JdbcUtils.PORT_KEY).asInt()));
->>>>>>> 29d6fc8d
 
     jdbcDatabase = new DefaultJdbcDatabase(dataSource);
 
