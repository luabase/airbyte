plugins {
    id 'application'
    id 'airbyte-docker'
    id 'airbyte-integration-test-java'
}

application {
    mainClass = 'io.airbyte.integrations.destination.bigquery.BigQueryDestination'
    applicationDefaultJvmArgs = ['-XX:+ExitOnOutOfMemoryError', '-XX:MaxRAMPercentage=75.0']
}

dependencies {
    implementation 'com.google.cloud:google-cloud-bigquery:1.122.2'
    implementation 'org.apache.commons:commons-lang3:3.11'
<<<<<<< HEAD
    implementation 'com.google.cloud:google-cloud-iamcredentials:2.0.10'
    implementation 'com.google.apis:google-api-services-iam:v1-rev316-1.25.0'
    implementation 'com.google.auth:google-auth-library-oauth2-http:1.4.0'
    implementation 'com.google.apis:google-api-services-cloudresourcemanager:v3-rev20220109-1.32.1'

    // csv
=======
>>>>>>> 395cb7e2
    implementation 'org.apache.commons:commons-csv:1.4'
    implementation group: 'org.apache.parquet', name: 'parquet-avro', version: '1.12.0'

    implementation group: 'com.google.cloud', name: 'google-cloud-storage', version: '2.4.5'
    implementation group: 'com.codepoetics', name: 'protonpack', version: '1.13'

    implementation project(':airbyte-config:models')
    implementation project(':airbyte-integrations:bases:base-java')
    implementation project(':airbyte-protocol:models')
    implementation project(':airbyte-integrations:connectors:destination-s3')
    implementation project(':airbyte-integrations:connectors:destination-gcs')
    implementation('tech.allegro.schema.json2avro:converter') {
        version {
            branch = 'master'
        }
    }

    integrationTestJavaImplementation project(':airbyte-integrations:bases:standard-destination-test')
    integrationTestJavaImplementation files(project(':airbyte-integrations:bases:base-normalization').airbyteDocker.outputs)
    integrationTestJavaImplementation project(':airbyte-integrations:connectors:destination-bigquery')

    implementation files(project(':airbyte-integrations:bases:base-java').airbyteDocker.outputs)
}<|MERGE_RESOLUTION|>--- conflicted
+++ resolved
@@ -12,15 +12,12 @@
 dependencies {
     implementation 'com.google.cloud:google-cloud-bigquery:1.122.2'
     implementation 'org.apache.commons:commons-lang3:3.11'
-<<<<<<< HEAD
     implementation 'com.google.cloud:google-cloud-iamcredentials:2.0.10'
     implementation 'com.google.apis:google-api-services-iam:v1-rev316-1.25.0'
     implementation 'com.google.auth:google-auth-library-oauth2-http:1.4.0'
     implementation 'com.google.apis:google-api-services-cloudresourcemanager:v3-rev20220109-1.32.1'
 
     // csv
-=======
->>>>>>> 395cb7e2
     implementation 'org.apache.commons:commons-csv:1.4'
     implementation group: 'org.apache.parquet', name: 'parquet-avro', version: '1.12.0'
 
