--- conflicted
+++ resolved
@@ -73,11 +73,6 @@
 public class PostgresSource extends AbstractJdbcSource<JDBCType> implements Source {
 
   private static final Logger LOGGER = LoggerFactory.getLogger(PostgresSource.class);
-<<<<<<< HEAD
-
-  public static final String CDC_LSN = "_ab_cdc_lsn";
-=======
->>>>>>> 2dc47592
 
   public static final String CDC_LSN = "_ab_cdc_lsn";
   public static final String DATABASE_KEY = "database";
@@ -133,17 +128,10 @@
           additionalParameters.add("sslmode=disable");
         } else {
           var parametersList = obtainConnectionOptions(config.get(PARAM_SSL_MODE))
-<<<<<<< HEAD
-                  .entrySet()
-                  .stream()
-                  .map(e -> e.getKey() + "=" + e.getValue())
-                  .toList();
-=======
               .entrySet()
               .stream()
               .map(e -> e.getKey() + "=" + e.getValue())
               .toList();
->>>>>>> 2dc47592
           additionalParameters.addAll(parametersList);
         }
       } else {
