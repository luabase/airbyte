--- conflicted
+++ resolved
@@ -4,9 +4,9 @@
 
 package io.airbyte.integrations.destination.clickhouse;
 
-import com.clickhouse.client.ClickHouseFile;
+import com.clickhouse.jdbc.ClickHouseConnection;
+import com.clickhouse.jdbc.ClickHouseStatement;
 import com.clickhouse.client.ClickHouseFormat;
-import com.clickhouse.client.ClickHouseRequest;
 import io.airbyte.db.jdbc.JdbcDatabase;
 import io.airbyte.integrations.base.JavaBaseConstants;
 import io.airbyte.integrations.destination.jdbc.JdbcSqlOperations;
@@ -15,16 +15,9 @@
 import java.io.IOException;
 import java.nio.file.Files;
 import java.sql.SQLException;
-import java.sql.Statement;
 import java.util.List;
 import org.slf4j.Logger;
 import org.slf4j.LoggerFactory;
-<<<<<<< HEAD
-=======
-import com.clickhouse.jdbc.ClickHouseConnection;
-import com.clickhouse.jdbc.ClickHouseStatement;
-import com.clickhouse.client.ClickHouseFormat;
->>>>>>> f6c94536
 
 public class ClickhouseSqlOperations extends JdbcSqlOperations {
 
@@ -83,14 +76,6 @@
       try {
         tmpFile = Files.createTempFile(tmpTableName + "-", ".tmp").toFile();
         writeBatchToFile(tmpFile, records);
-<<<<<<< HEAD
-        Statement sth = connection.createStatement();
-        sth.unwrap(ClickHouseRequest.class)
-            .write()
-            .table(String.format("%s.%s", schemaName, tmpTableName))
-            .data(ClickHouseFile.of(tmpFile))
-            .format(ClickHouseFormat.CSV)
-=======
 
         final ClickHouseConnection conn = connection.unwrap(ClickHouseConnection.class);
         final ClickHouseStatement sth = conn.createStatement();
@@ -98,7 +83,6 @@
             .table(String.format("%s.%s", schemaName, tmpTableName)) // where to write data
             .format(ClickHouseFormat.CSV) // set a format
             .data(tmpFile.getAbsolutePath()) // specify input
->>>>>>> f6c94536
             .send();
 
       } catch (final Exception e) {
