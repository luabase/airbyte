--- conflicted
+++ resolved
@@ -32,7 +32,6 @@
 
   public static final String DRIVER_CLASS = DatabaseDriver.CLICKHOUSE.getDriverClassName();
 
-<<<<<<< HEAD
   public static final List<String> HOST_KEY = List.of("host");
   public static final List<String> PORT_KEY = List.of("port");
   public static final String HTTPS_PROTOCOL = "https";
@@ -45,12 +44,6 @@
       "sslmode=none");
   static final List<String> DEFAULT_PARAMETERS = ImmutableList.of(
       "socket_timeout=3000000");
-=======
-  static final Map<String, String> SSL_JDBC_PARAMETERS = ImmutableMap.of(
-      "socket_timeout", "3000000",
-      JdbcUtils.SSL_KEY, "true",
-      "sslmode", "none");
->>>>>>> 29d6fc8d
 
   public static Destination sshWrappedDestination() {
     return new SshWrappedDestination(new ClickhouseDestination(), JdbcUtils.HOST_LIST_KEY, JdbcUtils.PORT_LIST_KEY);
@@ -62,26 +55,19 @@
 
   @Override
   public JsonNode toJdbcConfig(final JsonNode config) {
-<<<<<<< HEAD
     final boolean isSsl = JdbcUtils.useSsl(config);
     final StringBuilder jdbcUrl = new StringBuilder(
         String.format(DatabaseDriver.CLICKHOUSE.getUrlFormatString(),
         isSsl ? HTTPS_PROTOCOL : HTTP_PROTOCOL,
-        config.get("host").asText(),
-        config.get("port").asInt(),
-        config.get("database").asText()));
+        config.get(JdbcUtils.HOST_KEY).asText(),
+        config.get(JdbcUtils.PORT_KEY).asInt(),
+        config.get(JdbcUtils.DATABASE_KEY).asText()));
 
     if (isSsl) {
       jdbcUrl.append("?").append(String.join("&", SSL_PARAMETERS));
     } else {
       jdbcUrl.append("?").append(String.join("&", DEFAULT_PARAMETERS));
     }
-=======
-    final String jdbcUrl = String.format("jdbc:clickhouse://%s:%s/%s?",
-        config.get(JdbcUtils.HOST_KEY).asText(),
-        config.get(JdbcUtils.PORT_KEY).asText(),
-        config.get(JdbcUtils.DATABASE_KEY).asText());
->>>>>>> 29d6fc8d
 
     final ImmutableMap.Builder<Object, Object> configBuilder = ImmutableMap.builder()
         .put(JdbcUtils.USERNAME_KEY, config.get(JdbcUtils.USERNAME_KEY).asText())
