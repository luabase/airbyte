--- conflicted
+++ resolved
@@ -154,16 +154,10 @@
             config.has(JdbcUtils.PASSWORD_KEY) ? config.get(JdbcUtils.PASSWORD_KEY).asText() : null,
             ClickhouseDestination.DRIVER_CLASS,
             String.format(DatabaseDriver.CLICKHOUSE.getUrlFormatString(),
-<<<<<<< HEAD
                 ClickhouseDestination.HTTP_PROTOCOL,
-                config.get("host").asText(),
-                config.get("port").asInt(),
-                config.get("database").asText())));
-=======
                 config.get(JdbcUtils.HOST_KEY).asText(),
                 config.get(JdbcUtils.PORT_KEY).asInt(),
                 config.get(JdbcUtils.DATABASE_KEY).asText())));
->>>>>>> 29d6fc8d
   }
 
   @Override
