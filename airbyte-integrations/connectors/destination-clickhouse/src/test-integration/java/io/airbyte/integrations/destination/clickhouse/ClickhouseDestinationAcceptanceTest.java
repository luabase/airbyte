--- conflicted
+++ resolved
@@ -90,24 +90,14 @@
         .findFirst();
 
     return Jsons.jsonNode(ImmutableMap.builder()
-<<<<<<< HEAD
-        .put("host", db.getHost())
-        .put("port", db.getFirstMappedPort())
+        .put(JdbcUtils.HOST_KEY, HostPortResolver.resolveHost(db))
+        .put(JdbcUtils.PORT_KEY, db.getFirstMappedPort())
         .put("tcp-port", tcpPort.get())
-        .put("database", DB_NAME)
-        .put("username", db.getUsername())
-        .put("password", db.getPassword())
-        .put("schema", DB_NAME)
-        .put("ssl", false)
-=======
-        .put(JdbcUtils.HOST_KEY, HostPortResolver.resolveHost(db))
-        .put(JdbcUtils.PORT_KEY, HostPortResolver.resolvePort(db))
         .put(JdbcUtils.DATABASE_KEY, DB_NAME)
         .put(JdbcUtils.USERNAME_KEY, db.getUsername())
         .put(JdbcUtils.PASSWORD_KEY, db.getPassword())
         .put(JdbcUtils.SCHEMA_KEY, DB_NAME)
         .put(JdbcUtils.SSL_KEY, false)
->>>>>>> 29d6fc8d
         .build());
   }
 
@@ -151,16 +141,10 @@
             config.has(JdbcUtils.PASSWORD_KEY) ? config.get(JdbcUtils.PASSWORD_KEY).asText() : null,
             ClickhouseDestination.DRIVER_CLASS,
             String.format(DatabaseDriver.CLICKHOUSE.getUrlFormatString(),
-<<<<<<< HEAD
-                config.get("host").asText(),
-                config.get("port").asInt(),
-                config.get("database").asText())),
-        new ClickhouseTestSourceOperations());
-=======
                 config.get(JdbcUtils.HOST_KEY).asText(),
                 config.get(JdbcUtils.PORT_KEY).asInt(),
-                config.get(JdbcUtils.DATABASE_KEY).asText())));
->>>>>>> 29d6fc8d
+                config.get(JdbcUtils.DATABASE_KEY).asText())),
+        new ClickhouseTestSourceOperations());
   }
 
   @Override
