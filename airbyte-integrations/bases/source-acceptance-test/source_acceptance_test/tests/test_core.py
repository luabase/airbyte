#
# Copyright (c) 2022 Airbyte, Inc., all rights reserved.
#

import json
import logging
import re
from collections import Counter, defaultdict
from functools import reduce
from logging import Logger
from typing import Any, Dict, List, Mapping, MutableMapping, Set

import dpath.util
import jsonschema
import pytest
from airbyte_cdk.models import (
    AirbyteRecordMessage,
    AirbyteStream,
    ConfiguredAirbyteCatalog,
    ConfiguredAirbyteStream,
    ConnectorSpecification,
    Status,
    SyncMode,
    TraceType,
    Type,
)
from docker.errors import ContainerError
from jsonschema._utils import flatten
from source_acceptance_test.base import BaseTest
from source_acceptance_test.config import BasicReadTestConfig, ConnectionTestConfig
from source_acceptance_test.utils import ConnectorRunner, SecretDict, filter_output, make_hashable, verify_records_schema
from source_acceptance_test.utils.common import find_all_values_for_key_in_schema, find_keyword_schema
from source_acceptance_test.utils.json_schema_helper import JsonSchemaHelper, get_expected_schema_structure, get_object_structure


@pytest.fixture(name="connector_spec_dict")
def connector_spec_dict_fixture(actual_connector_spec):
    return json.loads(actual_connector_spec.json())


@pytest.fixture(name="actual_connector_spec")
def actual_connector_spec_fixture(request: BaseTest, docker_runner: ConnectorRunner) -> ConnectorSpecification:
    if not request.instance.spec_cache:
        output = docker_runner.call_spec()
        spec_messages = filter_output(output, Type.SPEC)
        assert len(spec_messages) == 1, "Spec message should be emitted exactly once"
        spec = spec_messages[0].spec
        request.spec_cache = spec
    return request.spec_cache


@pytest.fixture(name="previous_connector_spec")
def previous_connector_spec_fixture(request: BaseTest, previous_connector_docker_runner: ConnectorRunner) -> ConnectorSpecification:
    if previous_connector_docker_runner is None:
        logging.warning(
            "\n We could not retrieve the previous connector spec as a connector runner for the previous connector version could not be instantiated."
        )
        return None
    if not request.instance.previous_spec_cache:
        output = previous_connector_docker_runner.call_spec()
        spec_messages = filter_output(output, Type.SPEC)
        assert len(spec_messages) == 1, "Spec message should be emitted exactly once"
        spec = spec_messages[0].spec
        request.previous_spec_cache = spec
    return request.previous_spec_cache


@pytest.mark.default_timeout(10)
class TestSpec(BaseTest):

    spec_cache: ConnectorSpecification = None
    previous_spec_cache: ConnectorSpecification = None

    def test_config_match_spec(self, actual_connector_spec: ConnectorSpecification, connector_config: SecretDict):
        """Check that config matches the actual schema from the spec call"""
        # Getting rid of technical variables that start with an underscore
        config = {key: value for key, value in connector_config.data.items() if not key.startswith("_")}

        try:
            jsonschema.validate(instance=config, schema=actual_connector_spec.connectionSpecification)
        except jsonschema.exceptions.ValidationError as err:
            pytest.fail(f"Config invalid: {err}")
        except jsonschema.exceptions.SchemaError as err:
            pytest.fail(f"Spec is invalid: {err}")

    def test_match_expected(self, connector_spec: ConnectorSpecification, actual_connector_spec: ConnectorSpecification):
        """Check that spec call returns a spec equals to expected one"""
        if connector_spec:
            assert actual_connector_spec == connector_spec, "Spec should be equal to the one in spec.yaml or spec.json file"

    def test_docker_env(self, actual_connector_spec: ConnectorSpecification, docker_runner: ConnectorRunner):
        """Check that connector's docker image has required envs"""
        assert docker_runner.env_variables.get("AIRBYTE_ENTRYPOINT"), "AIRBYTE_ENTRYPOINT must be set in dockerfile"
        assert docker_runner.env_variables.get("AIRBYTE_ENTRYPOINT") == " ".join(
            docker_runner.entry_point
        ), "env should be equal to space-joined entrypoint"

    def test_oneof_usage(self, actual_connector_spec: ConnectorSpecification):
        """Check that if spec contains oneOf it follows the rules according to reference
        https://docs.airbyte.io/connector-development/connector-specification-reference
        """
        docs_url = "https://docs.airbyte.io/connector-development/connector-specification-reference"
        docs_msg = f"See specification reference at {docs_url}."

        schema_helper = JsonSchemaHelper(actual_connector_spec.connectionSpecification)
        variant_paths = schema_helper.find_nodes(keys=["oneOf", "anyOf"])

        for variant_path in variant_paths:
            top_level_obj = schema_helper.get_node(variant_path[:-1])
            assert (
                top_level_obj.get("type") == "object"
            ), f"The top-level definition in a `oneOf` block should have type: object. misconfigured object: {top_level_obj}. {docs_msg}"

            variants = schema_helper.get_node(variant_path)
            for variant in variants:
                assert "properties" in variant, f"Each item in the oneOf array should be a property with type object. {docs_msg}"

            oneof_path = ".".join(variant_path)
            variant_props = [set(v["properties"].keys()) for v in variants]
            common_props = set.intersection(*variant_props)
            assert common_props, f"There should be at least one common property for {oneof_path} subobjects. {docs_msg}"

            const_common_props = set()
            for common_prop in common_props:
                if all(["const" in variant["properties"][common_prop] for variant in variants]):
                    const_common_props.add(common_prop)
            assert (
                len(const_common_props) == 1
            ), f"There should be exactly one common property with 'const' keyword for {oneof_path} subobjects. {docs_msg}"

            const_common_prop = const_common_props.pop()
            for n, variant in enumerate(variants):
                prop_obj = variant["properties"][const_common_prop]
                assert (
                    "default" not in prop_obj
                ), f"There should not be 'default' keyword in common property {oneof_path}[{n}].{const_common_prop}. Use `const` instead. {docs_msg}"
                assert (
                    "enum" not in prop_obj
                ), f"There should not be 'enum' keyword in common property {oneof_path}[{n}].{const_common_prop}. Use `const` instead. {docs_msg}"

    def test_required(self):
        """Check that connector will fail if any required field is missing"""

    def test_optional(self):
        """Check that connector can work without any optional field"""

    def test_has_secret(self):
        """Check that spec has a secret. Not sure if this should be always the case"""

    def test_secret_never_in_the_output(self):
        """This test should be injected into any docker command it needs to know current config and spec"""

    def test_defined_refs_exist_in_json_spec_file(self, connector_spec_dict: dict):
        """Checking for the presence of unresolved `$ref`s values within each json spec file"""
        check_result = list(find_all_values_for_key_in_schema(connector_spec_dict, "$ref"))
        assert not check_result, "Found unresolved `$refs` value in spec.json file"

    def test_oauth_flow_parameters(self, actual_connector_spec: ConnectorSpecification):
        """Check if connector has correct oauth flow parameters according to
        https://docs.airbyte.io/connector-development/connector-specification-reference
        """
        if not actual_connector_spec.authSpecification:
            return
        spec_schema = actual_connector_spec.connectionSpecification
        oauth_spec = actual_connector_spec.authSpecification.oauth2Specification
        parameters: List[List[str]] = oauth_spec.oauthFlowInitParameters + oauth_spec.oauthFlowOutputParameters
        root_object = oauth_spec.rootObject
        if len(root_object) == 0:
            params = {"/" + "/".join(p) for p in parameters}
            schema_path = set(get_expected_schema_structure(spec_schema))
        elif len(root_object) == 1:
            params = {"/" + "/".join([root_object[0], *p]) for p in parameters}
            schema_path = set(get_expected_schema_structure(spec_schema))
        elif len(root_object) == 2:
            params = {"/" + "/".join([f"{root_object[0]}({root_object[1]})", *p]) for p in parameters}
            schema_path = set(get_expected_schema_structure(spec_schema, annotate_one_of=True))
        else:
            pytest.fail("rootObject cannot have more than 2 elements")

        diff = params - schema_path
        assert diff == set(), f"Specified oauth fields are missed from spec schema: {diff}"

<<<<<<< HEAD
    @pytest.mark.default_timeout(60)  # Pulling the previous connector image can take more than 10 sec.
    @pytest.mark.spec_backward_compatibility
    def test_backward_compatibility(self, actual_connector_spec: ConnectorSpecification, previous_connector_spec: ConnectorSpecification):
        """Run multiple checks to make sure the actual_connector_spec is backward compatible with the previous_connector_spec"""
        if previous_connector_spec is None:
            pytest.skip("The previous connector spec could not be retrieved.")
        assert isinstance(actual_connector_spec, ConnectorSpecification) and isinstance(previous_connector_spec, ConnectorSpecification)
        # TODO alafanechere: add the actual tests for backward compatibility below or in a dedicated module.
=======
    def test_additional_properties_is_true(self, actual_connector_spec):
        """Check that value of the "additionalProperties" field is always true.
        A spec declaring "additionalProperties": false introduces the risk of accidental breaking changes.
        Specifically, when removing a property from the spec, existing connector configs will no longer be valid.
        False value introduces the risk of accidental breaking changes.
        Read https://github.com/airbytehq/airbyte/issues/14196 for more details"""
        additional_properties_values = find_all_values_for_key_in_schema(
            actual_connector_spec.connectionSpecification, "additionalProperties"
        )
        if additional_properties_values:
            assert all(
                [additional_properties_value is True for additional_properties_value in additional_properties_values]
            ), "When set, additionalProperties field value must be true for backward compatibility."
>>>>>>> 54b003b5


@pytest.mark.default_timeout(30)
class TestConnection(BaseTest):
    def test_check(self, connector_config, inputs: ConnectionTestConfig, docker_runner: ConnectorRunner):
        if inputs.status == ConnectionTestConfig.Status.Succeed:
            output = docker_runner.call_check(config=connector_config)
            con_messages = filter_output(output, Type.CONNECTION_STATUS)

            assert len(con_messages) == 1, "Connection status message should be emitted exactly once"
            assert con_messages[0].connectionStatus.status == Status.SUCCEEDED
        elif inputs.status == ConnectionTestConfig.Status.Failed:
            output = docker_runner.call_check(config=connector_config)
            con_messages = filter_output(output, Type.CONNECTION_STATUS)

            assert len(con_messages) == 1, "Connection status message should be emitted exactly once"
            assert con_messages[0].connectionStatus.status == Status.FAILED
        elif inputs.status == ConnectionTestConfig.Status.Exception:
            with pytest.raises(ContainerError) as err:
                docker_runner.call_check(config=connector_config)

            assert err.value.exit_status != 0, "Connector should exit with error code"
            assert "Traceback" in err.value.stderr, "Connector should print exception"


@pytest.mark.default_timeout(30)
class TestDiscovery(BaseTest):
    def test_discover(self, connector_config, docker_runner: ConnectorRunner):
        """Verify that discover produce correct schema."""
        output = docker_runner.call_discover(config=connector_config)
        catalog_messages = filter_output(output, Type.CATALOG)

        assert len(catalog_messages) == 1, "Catalog message should be emitted exactly once"
        assert catalog_messages[0].catalog, "Message should have catalog"
        assert catalog_messages[0].catalog.streams, "Catalog should contain streams"

    def test_defined_cursors_exist_in_schema(self, discovered_catalog: Mapping[str, Any]):
        """Check if all of the source defined cursor fields are exists on stream's json schema."""
        for stream_name, stream in discovered_catalog.items():
            if not stream.default_cursor_field:
                continue
            schema = stream.json_schema
            assert "properties" in schema, f"Top level item should have an 'object' type for {stream_name} stream schema"
            cursor_path = "/properties/".join(stream.default_cursor_field)
            cursor_field_location = dpath.util.search(schema["properties"], cursor_path)
            assert cursor_field_location, (
                f"Some of defined cursor fields {stream.default_cursor_field} are not specified in discover schema "
                f"properties for {stream_name} stream"
            )

    def test_defined_refs_exist_in_schema(self, discovered_catalog: Mapping[str, Any]):
        """Check the presence of unresolved `$ref`s values within each json schema."""
        schemas_errors = []
        for stream_name, stream in discovered_catalog.items():
            check_result = list(find_all_values_for_key_in_schema(stream.json_schema, "$ref"))
            if check_result:
                schemas_errors.append({stream_name: check_result})

        assert not schemas_errors, f"Found unresolved `$refs` values for selected streams: {tuple(schemas_errors)}."

    @pytest.mark.parametrize("keyword", ["allOf", "not"])
    def test_defined_keyword_exist_in_schema(self, keyword, discovered_catalog):
        """Checking for the presence of not allowed keywords within each json schema"""
        schemas_errors = []
        for stream_name, stream in discovered_catalog.items():
            check_result = find_keyword_schema(stream.json_schema, key=keyword)
            if check_result:
                schemas_errors.append(stream_name)

        assert not schemas_errors, f"Found not allowed `{keyword}` keyword for selected streams: {schemas_errors}."

    def test_primary_keys_exist_in_schema(self, discovered_catalog: Mapping[str, Any]):
        """Check that all primary keys are present in catalog."""
        for stream_name, stream in discovered_catalog.items():
            for pk in stream.source_defined_primary_key or []:
                schema = stream.json_schema
                pk_path = "/properties/".join(pk)
                pk_field_location = dpath.util.search(schema["properties"], pk_path)
                assert pk_field_location, f"One of the PKs ({pk}) is not specified in discover schema for {stream_name} stream"

    def test_streams_has_sync_modes(self, discovered_catalog: Mapping[str, Any]):
        """Checking that the supported_sync_modes is a not empty field in streams of the catalog."""
        for _, stream in discovered_catalog.items():
            assert stream.supported_sync_modes is not None, f"The stream {stream.name} is missing supported_sync_modes field declaration."
            assert len(stream.supported_sync_modes) > 0, f"supported_sync_modes list on stream {stream.name} should not be empty."

    def test_additional_properties_is_true(self, discovered_catalog: Mapping[str, Any]):
        """Check that value of the "additionalProperties" field is always true.
        A stream schema declaring "additionalProperties": false introduces the risk of accidental breaking changes.
        Specifically, when removing a property from the stream schema, existing connector catalog will no longer be valid.
        False value introduces the risk of accidental breaking changes.
        Read https://github.com/airbytehq/airbyte/issues/14196 for more details"""
        for stream in discovered_catalog.values():
            additional_properties_values = list(find_all_values_for_key_in_schema(stream.json_schema, "additionalProperties"))
            if additional_properties_values:
                assert all(
                    [additional_properties_value is True for additional_properties_value in additional_properties_values]
                ), "When set, additionalProperties field value must be true for backward compatibility."


def primary_keys_for_records(streams, records):
    streams_with_primary_key = [stream for stream in streams if stream.stream.source_defined_primary_key]
    for stream in streams_with_primary_key:
        stream_records = [r for r in records if r.stream == stream.stream.name]
        for stream_record in stream_records:
            pk_values = {}
            for pk_path in stream.stream.source_defined_primary_key:
                pk_value = reduce(lambda data, key: data.get(key) if isinstance(data, dict) else None, pk_path, stream_record.data)
                pk_values[tuple(pk_path)] = pk_value

            yield pk_values, stream_record


@pytest.mark.default_timeout(5 * 60)
class TestBasicRead(BaseTest):
    @staticmethod
    def _validate_records_structure(records: List[AirbyteRecordMessage], configured_catalog: ConfiguredAirbyteCatalog):
        """
        Check object structure similar to one expected by schema. Sometimes
        just running schema validation is not enough case schema could have
        additionalProperties parameter set to true and no required fields
        therefore any arbitrary object would pass schema validation.
        This method is here to catch those cases by extracting all the paths
        from the object and compare it to paths expected from jsonschema. If
        there no common pathes then raise an alert.

        :param records: List of airbyte record messages gathered from connector instances.
        :param configured_catalog: SAT testcase parameters parsed from yaml file
        """
        schemas: Dict[str, Set] = {}
        for stream in configured_catalog.streams:
            schemas[stream.stream.name] = set(get_expected_schema_structure(stream.stream.json_schema))

        for record in records:
            schema_pathes = schemas.get(record.stream)
            if not schema_pathes:
                continue
            record_fields = set(get_object_structure(record.data))
            common_fields = set.intersection(record_fields, schema_pathes)
            assert common_fields, f" Record from {record.stream} stream should have some fields mentioned by json schema, {schema_pathes}"

    @staticmethod
    def _validate_schema(records: List[AirbyteRecordMessage], configured_catalog: ConfiguredAirbyteCatalog):
        """
        Check if data type and structure in records matches the one in json_schema of the stream in catalog
        """
        TestBasicRead._validate_records_structure(records, configured_catalog)
        bar = "-" * 80
        streams_errors = verify_records_schema(records, configured_catalog)
        for stream_name, errors in streams_errors.items():
            errors = map(str, errors.values())
            str_errors = f"\n{bar}\n".join(errors)
            logging.error(f"\nThe {stream_name} stream has the following schema errors:\n{str_errors}")

        if streams_errors:
            pytest.fail(f"Please check your json_schema in selected streams {tuple(streams_errors.keys())}.")

    def _validate_empty_streams(self, records, configured_catalog, allowed_empty_streams):
        """
        Only certain streams allowed to be empty
        """
        counter = Counter(record.stream for record in records)

        all_streams = set(stream.stream.name for stream in configured_catalog.streams)
        streams_with_records = set(counter.keys())
        streams_without_records = all_streams - streams_with_records

        streams_without_records = streams_without_records - allowed_empty_streams
        assert not streams_without_records, f"All streams should return some records, streams without records: {streams_without_records}"

    def _validate_field_appears_at_least_once_in_stream(self, records: List, schema: Dict):
        """
        Get all possible schema paths, then diff with existing record paths.
        In case of `oneOf` or `anyOf` schema props, compare only choice which is present in records.
        """
        expected_paths = get_expected_schema_structure(schema, annotate_one_of=True)
        expected_paths = set(flatten(tuple(expected_paths)))

        for record in records:
            record_paths = set(get_object_structure(record))
            paths_to_remove = {path for path in expected_paths if re.sub(r"\([0-9]*\)", "", path) in record_paths}
            for path in paths_to_remove:
                path_parts = re.split(r"\([0-9]*\)", path)
                if len(path_parts) > 1:
                    expected_paths -= {path for path in expected_paths if path_parts[0] in path}
            expected_paths -= paths_to_remove

        return sorted(list(expected_paths))

    def _validate_field_appears_at_least_once(self, records: List, configured_catalog: ConfiguredAirbyteCatalog):
        """
        Validate if each field in a stream has appeared at least once in some record.
        """

        stream_name_to_empty_fields_mapping = {}
        for stream in configured_catalog.streams:
            stream_records = [record.data for record in records if record.stream == stream.stream.name]

            empty_field_paths = self._validate_field_appears_at_least_once_in_stream(
                records=stream_records, schema=stream.stream.json_schema
            )
            if empty_field_paths:
                stream_name_to_empty_fields_mapping[stream.stream.name] = empty_field_paths

        msg = "Following streams has records with fields, that are either null or not present in each output record:\n"
        for stream_name, fields in stream_name_to_empty_fields_mapping.items():
            msg += f"`{stream_name}` stream has `{fields}` empty fields\n"
        assert not stream_name_to_empty_fields_mapping, msg

    def _validate_expected_records(
        self, records: List[AirbyteRecordMessage], expected_records: List[AirbyteRecordMessage], flags, detailed_logger: Logger
    ):
        """
        We expect some records from stream to match expected_records, partially or fully, in exact or any order.
        """
        actual_by_stream = self.group_by_stream(records)
        expected_by_stream = self.group_by_stream(expected_records)
        for stream_name, expected in expected_by_stream.items():
            actual = actual_by_stream.get(stream_name, [])
            detailed_logger.info(f"Actual records for stream {stream_name}:")
            detailed_logger.log_json_list(actual)
            detailed_logger.info(f"Expected records for stream {stream_name}:")
            detailed_logger.log_json_list(expected)

            self.compare_records(
                stream_name=stream_name,
                actual=actual,
                expected=expected,
                extra_fields=flags.extra_fields,
                exact_order=flags.exact_order,
                extra_records=flags.extra_records,
                detailed_logger=detailed_logger,
            )

    def test_read(
        self,
        connector_config,
        configured_catalog,
        inputs: BasicReadTestConfig,
        expected_records: List[AirbyteRecordMessage],
        docker_runner: ConnectorRunner,
        detailed_logger,
    ):
        output = docker_runner.call_read(connector_config, configured_catalog)
        records = [message.record for message in filter_output(output, Type.RECORD)]

        assert records, "At least one record should be read using provided catalog"

        if inputs.validate_schema:
            self._validate_schema(records=records, configured_catalog=configured_catalog)

        self._validate_empty_streams(records=records, configured_catalog=configured_catalog, allowed_empty_streams=inputs.empty_streams)
        for pks, record in primary_keys_for_records(streams=configured_catalog.streams, records=records):
            for pk_path, pk_value in pks.items():
                assert (
                    pk_value is not None
                ), f"Primary key subkeys {repr(pk_path)} have null values or not present in {record.stream} stream records."

        # TODO: remove this condition after https://github.com/airbytehq/airbyte/issues/8312 is done
        if inputs.validate_data_points:
            self._validate_field_appears_at_least_once(records=records, configured_catalog=configured_catalog)

        if expected_records:
            self._validate_expected_records(
                records=records, expected_records=expected_records, flags=inputs.expect_records, detailed_logger=detailed_logger
            )

    def test_airbyte_trace_message_on_failure(self, connector_config, inputs: BasicReadTestConfig, docker_runner: ConnectorRunner):
        if not inputs.expect_trace_message_on_failure:
            pytest.skip("Skipping `test_airbyte_trace_message_on_failure` because `inputs.expect_trace_message_on_failure=False`")
            return

        invalid_configured_catalog = ConfiguredAirbyteCatalog(
            streams=[
                # create ConfiguredAirbyteStream without validation
                ConfiguredAirbyteStream.construct(
                    stream=AirbyteStream(
                        name="__AIRBYTE__stream_that_does_not_exist",
                        json_schema={"type": "object", "properties": {"f1": {"type": "string"}}},
                        supported_sync_modes=[SyncMode.full_refresh],
                    ),
                    sync_mode="INVALID",
                    destination_sync_mode="INVALID",
                )
            ]
        )

        output = docker_runner.call_read(connector_config, invalid_configured_catalog, raise_container_error=False)
        trace_messages = filter_output(output, Type.TRACE)
        error_trace_messages = list(filter(lambda m: m.trace.type == TraceType.ERROR, trace_messages))

        assert len(error_trace_messages) >= 1, "Connector should emit at least one error trace message"

    @staticmethod
    def remove_extra_fields(record: Any, spec: Any) -> Any:
        """Remove keys from record that spec doesn't have, works recursively"""
        if not isinstance(spec, Mapping):
            return record

        assert isinstance(record, Mapping), "Record or part of it is not a dictionary, but expected record is."
        result = {}

        for k, v in spec.items():
            assert k in record, "Record or part of it doesn't have attribute that has expected record."
            result[k] = TestBasicRead.remove_extra_fields(record[k], v)

        return result

    @staticmethod
    def compare_records(
        stream_name: str,
        actual: List[Mapping[str, Any]],
        expected: List[Mapping[str, Any]],
        extra_fields: bool,
        exact_order: bool,
        extra_records: bool,
        detailed_logger: Logger,
    ):
        """Compare records using combination of restrictions"""
        if exact_order:
            for r1, r2 in zip(expected, actual):
                if r1 is None:
                    assert extra_records, f"Stream {stream_name}: There are more records than expected, but extra_records is off"
                    break
                if extra_fields:
                    r2 = TestBasicRead.remove_extra_fields(r2, r1)
                assert r1 == r2, f"Stream {stream_name}: Mismatch of record order or values"
        else:
            expected = set(map(make_hashable, expected))
            actual = set(map(make_hashable, actual))
            missing_expected = set(expected) - set(actual)

            if missing_expected:
                msg = f"Stream {stream_name}: All expected records must be produced"
                detailed_logger.info(msg)
                detailed_logger.log_json_list(missing_expected)
                pytest.fail(msg)

            if not extra_records:
                extra_actual = set(actual) - set(expected)
                if extra_actual:
                    msg = f"Stream {stream_name}: There are more records than expected, but extra_records is off"
                    detailed_logger.info(msg)
                    detailed_logger.log_json_list(extra_actual)
                    pytest.fail(msg)

    @staticmethod
    def group_by_stream(records: List[AirbyteRecordMessage]) -> MutableMapping[str, List[MutableMapping]]:
        """Group records by a source stream"""
        result = defaultdict(list)
        for record in records:
            result[record.stream].append(record.data)

        return result<|MERGE_RESOLUTION|>--- conflicted
+++ resolved
@@ -180,16 +180,6 @@
         diff = params - schema_path
         assert diff == set(), f"Specified oauth fields are missed from spec schema: {diff}"
 
-<<<<<<< HEAD
-    @pytest.mark.default_timeout(60)  # Pulling the previous connector image can take more than 10 sec.
-    @pytest.mark.spec_backward_compatibility
-    def test_backward_compatibility(self, actual_connector_spec: ConnectorSpecification, previous_connector_spec: ConnectorSpecification):
-        """Run multiple checks to make sure the actual_connector_spec is backward compatible with the previous_connector_spec"""
-        if previous_connector_spec is None:
-            pytest.skip("The previous connector spec could not be retrieved.")
-        assert isinstance(actual_connector_spec, ConnectorSpecification) and isinstance(previous_connector_spec, ConnectorSpecification)
-        # TODO alafanechere: add the actual tests for backward compatibility below or in a dedicated module.
-=======
     def test_additional_properties_is_true(self, actual_connector_spec):
         """Check that value of the "additionalProperties" field is always true.
         A spec declaring "additionalProperties": false introduces the risk of accidental breaking changes.
@@ -203,7 +193,15 @@
             assert all(
                 [additional_properties_value is True for additional_properties_value in additional_properties_values]
             ), "When set, additionalProperties field value must be true for backward compatibility."
->>>>>>> 54b003b5
+
+    @pytest.mark.default_timeout(60)  # Pulling the previous connector image can take more than 10 sec.
+    @pytest.mark.spec_backward_compatibility
+    def test_backward_compatibility(self, actual_connector_spec: ConnectorSpecification, previous_connector_spec: ConnectorSpecification):
+        """Run multiple checks to make sure the actual_connector_spec is backward compatible with the previous_connector_spec"""
+        if previous_connector_spec is None:
+            pytest.skip("The previous connector spec could not be retrieved.")
+        assert isinstance(actual_connector_spec, ConnectorSpecification) and isinstance(previous_connector_spec, ConnectorSpecification)
+        # TODO alafanechere: add the actual tests for backward compatibility below or in a dedicated module.
 
 
 @pytest.mark.default_timeout(30)
