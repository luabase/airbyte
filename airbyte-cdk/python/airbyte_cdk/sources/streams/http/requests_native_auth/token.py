#
# Copyright (c) 2022 Airbyte, Inc., all rights reserved.
#

import base64
from itertools import cycle
from typing import List

from airbyte_cdk.sources.streams.http.requests_native_auth.abtract_token import AbstractHeaderAuthenticator


class MultipleTokenAuthenticator(AbstractHeaderAuthenticator):
    """
    Builds auth header, based on the list of tokens provided.
    Auth header is changed per each `get_auth_header` call, using each token in cycle.
    The token is attached to each request via the `auth_header` header.
    """

    @property
    def auth_header(self) -> str:
        return self._auth_header

    @property
    def token(self) -> str:
        return f"{self._auth_method} {next(self._tokens_iter)}"

    def __init__(self, tokens: List[str], auth_method: str = "Bearer", auth_header: str = "Authorization"):
        self._auth_method = auth_method
        self._auth_header = auth_header
        self._tokens = tokens
        self._tokens_iter = cycle(self._tokens)


class TokenAuthenticator(AbstractHeaderAuthenticator):
    """
    Builds auth header, based on the token provided.
    The token is attached to each request via the `auth_header` header.
    """

    @property
    def auth_header(self) -> str:
        return self._auth_header

    @property
    def token(self) -> str:
        return f"{self._auth_method} {self._token}"

    def __init__(self, token: str, auth_method: str = "Bearer", auth_header: str = "Authorization"):
        self._auth_header = auth_header
        self._auth_method = auth_method
        self._token = token


class BasicHttpAuthenticator(AbstractHeaderAuthenticator):
    """
    Builds auth based off the basic authentication scheme as defined by RFC 7617, which transmits credentials as USER ID/password pairs, encoded using bas64
    https://developer.mozilla.org/en-US/docs/Web/HTTP/Authentication#basic_authentication_scheme
    """

    @property
    def auth_header(self) -> str:
        return self._auth_header

    @property
    def token(self) -> str:
        return f"{self._auth_method} {self._token}"

<<<<<<< HEAD
    def __init__(self, username: str, password: str, auth_method: str = "Basic", auth_header: str = "Authorization"):
=======
    def __init__(self, username: str, password: str = "", auth_method: str = "Basic", auth_header: str = "Authorization"):
>>>>>>> a39d8ced
        auth_string = f"{username}:{password}".encode("utf8")
        b64_encoded = base64.b64encode(auth_string).decode("utf8")
        self._auth_header = auth_header
        self._auth_method = auth_method
        self._token = b64_encoded<|MERGE_RESOLUTION|>--- conflicted
+++ resolved
@@ -65,11 +65,7 @@
     def token(self) -> str:
         return f"{self._auth_method} {self._token}"
 
-<<<<<<< HEAD
-    def __init__(self, username: str, password: str, auth_method: str = "Basic", auth_header: str = "Authorization"):
-=======
     def __init__(self, username: str, password: str = "", auth_method: str = "Basic", auth_header: str = "Authorization"):
->>>>>>> a39d8ced
         auth_string = f"{username}:{password}".encode("utf8")
         b64_encoded = base64.b64encode(auth_string).decode("utf8")
         self._auth_header = auth_header
