--- conflicted
+++ resolved
@@ -4,11 +4,7 @@
 
 import datetime
 
-<<<<<<< HEAD
-from airbyte_cdk.sources.declarative.auth.token import BasicHttpAuth
-=======
 from airbyte_cdk.sources.declarative.auth.token import BasicHttpAuthenticator
->>>>>>> a39d8ced
 from airbyte_cdk.sources.declarative.datetime.min_max_datetime import MinMaxDatetime
 from airbyte_cdk.sources.declarative.declarative_stream import DeclarativeStream
 from airbyte_cdk.sources.declarative.decoders.json_decoder import JsonDecoder
@@ -176,11 +172,7 @@
   url_base: "https://api.sendgrid.com/v3/"
   http_method: "GET"
   authenticator:
-<<<<<<< HEAD
-    type: BearerAuth
-=======
     type: BearerAuthenticator
->>>>>>> a39d8ced
     token: "{{ config['apikey'] }}"
   request_parameters_provider: "*ref(request_options_provider)"
   error_handler:
@@ -283,21 +275,12 @@
   requester:
     type: HttpRequester
     path: "/v3/marketing/lists"
-<<<<<<< HEAD
     $options:
         name: lists
     url_base: "https://api.sendgrid.com"
     authenticator:
-      type: "BasicHttpAuth"
+      type: "BasicHttpAuthenticator"
       username: "{{ options.name }}"
-=======
-    options:
-        name: lists
-    url_base: "https://api.sendgrid.com"
-    authenticator:
-      type: "BasicHttpAuthenticator"
-      username: "{{ config.apikey }}"
->>>>>>> a39d8ced
       password: "{{ config.apikey }}"
     request_options_provider:
       request_parameters:
@@ -311,13 +294,8 @@
     assert isinstance(component._error_handler, DefaultErrorHandler)
     assert component._path._string == "/v3/marketing/lists"
     assert component._url_base._string == "https://api.sendgrid.com"
-<<<<<<< HEAD
-    assert isinstance(component._authenticator, BasicHttpAuth)
+    assert isinstance(component._authenticator, BasicHttpAuthenticator)
     assert component._authenticator._username.eval(input_config) == "lists"
-=======
-    assert isinstance(component._authenticator, BasicHttpAuthenticator)
-    assert component._authenticator._username.eval(input_config) == "verysecrettoken"
->>>>>>> a39d8ced
     assert component._authenticator._password.eval(input_config) == "verysecrettoken"
     assert component._method == HttpMethod.GET
     assert component._request_options_provider._parameter_interpolator._interpolator._mapping["page_size"] == 10
@@ -372,11 +350,7 @@
           requester:
             path: "/v3/marketing/lists"
             authenticator:
-<<<<<<< HEAD
-              type: "BearerAuth"
-=======
               type: "BearerAuthenticator"
->>>>>>> a39d8ced
               token: "{{ config.apikey }}"
             request_parameters:
               page_size: 10
@@ -396,14 +370,9 @@
     assert type(stream._schema_loader) == JsonSchema
     assert type(stream._retriever) == SimpleRetriever
     assert stream._retriever._requester._method == HttpMethod.GET
-<<<<<<< HEAD
-    assert stream._retriever._requester._authenticator._token.eval(input_config) == "verysecrettoken"
-    assert stream._retriever._record_selector._extractor._transform == ".result[]"
-=======
 
     assert stream._retriever._requester._authenticator._token.eval(input_config) == "verysecrettoken"
     assert stream._retriever._record_selector._extractor._transform == "_.result"
->>>>>>> a39d8ced
     assert stream._schema_loader._get_json_filepath() == "./source_sendgrid/schemas/lists.yaml"
     assert isinstance(stream._retriever._paginator, LimitPaginator)
 
