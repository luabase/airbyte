--- conflicted
+++ resolved
@@ -7,7 +7,6 @@
 import static org.junit.jupiter.api.Assertions.assertEquals;
 import static org.junit.jupiter.api.Assertions.assertTrue;
 import static org.mockito.Mockito.doReturn;
-import static org.mockito.Mockito.doThrow;
 import static org.mockito.Mockito.mock;
 import static org.mockito.Mockito.never;
 import static org.mockito.Mockito.reset;
@@ -16,35 +15,24 @@
 import static org.mockito.Mockito.verify;
 import static org.mockito.Mockito.when;
 
-import com.fasterxml.jackson.databind.JsonNode;
 import io.airbyte.commons.json.Jsons;
 import io.airbyte.config.ConfigSchema;
 import io.airbyte.config.DestinationConnection;
 import io.airbyte.config.SourceConnection;
-import io.airbyte.config.StagingConfiguration;
 import io.airbyte.config.StandardDestinationDefinition;
 import io.airbyte.config.StandardSourceDefinition;
 import io.airbyte.config.StandardSync;
 import io.airbyte.config.StandardSyncState;
 import io.airbyte.config.StandardWorkspace;
 import io.airbyte.config.State;
-<<<<<<< HEAD
-import io.airbyte.config.persistence.split_secrets.MemorySecretPersistence;
-import io.airbyte.config.persistence.split_secrets.NoOpSecretsHydrator;
-import io.airbyte.config.persistence.split_secrets.SecretCoordinate;
-import io.airbyte.config.persistence.split_secrets.SecretPersistence;
-=======
->>>>>>> 266a491c
 import io.airbyte.db.Database;
 import io.airbyte.validation.json.JsonValidationException;
 import java.io.IOException;
 import java.util.ArrayList;
 import java.util.List;
-import java.util.Map;
 import java.util.Optional;
-import java.util.TreeMap;
 import java.util.UUID;
-import java.util.stream.Collectors;
+import org.junit.jupiter.api.AfterEach;
 import org.junit.jupiter.api.BeforeEach;
 import org.junit.jupiter.api.Test;
 import org.junit.jupiter.params.ParameterizedTest;
@@ -58,17 +46,11 @@
 
   private ConfigPersistence configPersistence;
   private ConfigRepository configRepository;
-  private MemorySecretPersistence secretPersistence;
+  private Database database;
 
   @BeforeEach
   void setup() {
     configPersistence = mock(ConfigPersistence.class);
-<<<<<<< HEAD
-    secretPersistence = new MemorySecretPersistence();
-    configRepository =
-        spy(new ConfigRepository(configPersistence, new NoOpSecretsHydrator(), Optional.of(secretPersistence), Optional.of(secretPersistence),
-            mock(Database.class)));
-=======
     database = mock(Database.class);
     configRepository = spy(new ConfigRepository(configPersistence, database));
   }
@@ -76,7 +58,6 @@
   @AfterEach
   void cleanUp() {
     reset(configPersistence);
->>>>>>> 266a491c
   }
 
   @Test
@@ -447,96 +428,4 @@
     verify(configPersistence).writeConfig(ConfigSchema.STANDARD_WORKSPACE, workspace.getWorkspaceId().toString(), workspace);
   }
 
-  @Test
-  public void testWriteStagingConfiguration() throws JsonValidationException, ConfigNotFoundException, IOException {
-    final UUID destinationDefinitionId = UUID.randomUUID();
-    final JsonNode secretPayload = Jsons.jsonNode(sortMap(Map.of("name", "John", "age", "30", "car", "tesla")));
-    assertEquals("{\"age\":\"30\",\"car\":\"tesla\",\"name\":\"John\"}", secretPayload.toString());
-    final StagingConfiguration stagingConfiguration = new StagingConfiguration()
-        .withDestinationDefinitionId(destinationDefinitionId)
-        .withConfiguration(secretPayload);
-
-    doThrow(new ConfigNotFoundException(ConfigSchema.STAGING_CONFIGURATION, destinationDefinitionId.toString()))
-        .when(configPersistence).getConfig(ConfigSchema.STAGING_CONFIGURATION, destinationDefinitionId.toString(), StagingConfiguration.class);
-    configRepository.writeStagingConfiguration(stagingConfiguration);
-
-    assertEquals(1, secretPersistence.getSecretMap().size());
-    final String payloadSavedInPersistence = secretPersistence.getSecretMap().values().stream().toList().get(0);
-    assertEquals(secretPayload.toString(), payloadSavedInPersistence);
-    final SecretCoordinate secretCoordinate = secretPersistence.getSecretMap().keySet().stream().toList().get(0);
-
-    verify(configPersistence).writeConfig(ConfigSchema.STAGING_CONFIGURATION, destinationDefinitionId.toString(),
-        Jsons.clone(stagingConfiguration.withConfiguration(Jsons.jsonNode(Map.of("_secret", secretCoordinate.getFullCoordinate())))));
-  }
-
-  @Test
-  public void testWriteSameStagingConfiguration() throws JsonValidationException, ConfigNotFoundException, IOException {
-    final ConfigPersistence configPersistence = mock(ConfigPersistence.class);
-    final SecretPersistence secretPersistence = mock(SecretPersistence.class);
-    final ConfigRepository configRepository =
-        spy(new ConfigRepository(configPersistence, new NoOpSecretsHydrator(), Optional.of(secretPersistence), Optional.of(secretPersistence),
-            mock(Database.class)));
-
-    final UUID destinationDefinitionId = UUID.fromString("13fb9a84-6bfa-4801-8f5e-ce717677babf");
-    final JsonNode secretPayload = Jsons.jsonNode(sortMap(Map.of("name", "John", "age", "30", "car", "null")));
-    assertEquals("{\"age\":\"30\",\"car\":\"null\",\"name\":\"John\"}", secretPayload.toString());
-    final StagingConfiguration stagingConfiguration = new StagingConfiguration()
-        .withDestinationDefinitionId(destinationDefinitionId)
-        .withConfiguration(secretPayload);
-    final SecretCoordinate secretCoordinate = new SecretCoordinate(
-        "destination_definition_13fb9a84-6bfa-4801-8f5e-ce717677babf_secret_e86e2eab-af9b-42a3-b074-b923b4fa617e", 1);
-
-    doReturn(Jsons.clone(stagingConfiguration).withConfiguration(Jsons.jsonNode(
-        Map.of("_secret", secretCoordinate.getFullCoordinate()))))
-            .when(configPersistence).getConfig(ConfigSchema.STAGING_CONFIGURATION, destinationDefinitionId.toString(), StagingConfiguration.class);
-
-    doReturn(Optional.of(secretPayload.toString())).when(secretPersistence).read(secretCoordinate);
-    configRepository.writeStagingConfiguration(stagingConfiguration);
-
-    verify(secretPersistence).write(secretCoordinate, secretPayload.toString());
-    verify(configPersistence).writeConfig(ConfigSchema.STAGING_CONFIGURATION, destinationDefinitionId.toString(),
-        Jsons.clone(stagingConfiguration.withConfiguration(Jsons.jsonNode(
-            Map.of("_secret", secretCoordinate.getFullCoordinate())))));
-  }
-
-  @Test
-  public void testWriteDifferentStagingConfiguration() throws JsonValidationException, ConfigNotFoundException, IOException {
-    final ConfigPersistence configPersistence = mock(ConfigPersistence.class);
-    final SecretPersistence secretPersistence = mock(SecretPersistence.class);
-    final ConfigRepository configRepository =
-        spy(new ConfigRepository(configPersistence, new NoOpSecretsHydrator(), Optional.of(secretPersistence), Optional.of(secretPersistence),
-            mock(Database.class)));
-
-    final UUID destinationDefinitionId = UUID.fromString("13fb9a84-6bfa-4801-8f5e-ce717677babf");
-    final JsonNode oldSecretPayload = Jsons.jsonNode(sortMap(Map.of("name", "John", "age", "30", "car", "null")));
-    assertEquals("{\"age\":\"30\",\"car\":\"null\",\"name\":\"John\"}", oldSecretPayload.toString());
-    final JsonNode newSecretPayload = Jsons.jsonNode(sortMap(Map.of("name", "John", "age", "30", "car", "abcd")));
-    assertEquals("{\"age\":\"30\",\"car\":\"abcd\",\"name\":\"John\"}", newSecretPayload.toString());
-    final StagingConfiguration stagingConfiguration = new StagingConfiguration()
-        .withDestinationDefinitionId(destinationDefinitionId)
-        .withConfiguration(newSecretPayload);
-
-    final SecretCoordinate oldSecretCoordinate = new SecretCoordinate(
-        "destination_definition_13fb9a84-6bfa-4801-8f5e-ce717677babf_secret_e86e2eab-af9b-42a3-b074-b923b4fa617e", 1);
-
-    doReturn(Jsons.clone(stagingConfiguration).withConfiguration(Jsons.jsonNode(
-        Map.of("_secret", oldSecretCoordinate.getFullCoordinate()))))
-            .when(configPersistence).getConfig(ConfigSchema.STAGING_CONFIGURATION, destinationDefinitionId.toString(), StagingConfiguration.class);
-
-    final SecretCoordinate newSecretCoordinate = new SecretCoordinate(
-        "destination_definition_13fb9a84-6bfa-4801-8f5e-ce717677babf_secret_e86e2eab-af9b-42a3-b074-b923b4fa617e", 2);
-    doReturn(Optional.of(oldSecretPayload.toString())).when(secretPersistence).read(oldSecretCoordinate);
-    configRepository.writeStagingConfiguration(stagingConfiguration);
-
-    verify(secretPersistence).write(newSecretCoordinate, newSecretPayload.toString());
-    verify(configPersistence).writeConfig(ConfigSchema.STAGING_CONFIGURATION, destinationDefinitionId.toString(),
-        Jsons.clone(stagingConfiguration.withConfiguration(Jsons.jsonNode(
-            Map.of("_secret", newSecretCoordinate.getFullCoordinate())))));
-  }
-
-  private Map<String, String> sortMap(Map<String, String> originalMap) {
-    return originalMap.entrySet().stream()
-        .collect(Collectors.toMap(Map.Entry::getKey, Map.Entry::getValue, (oldValue, newValue) -> newValue, TreeMap::new));
-  }
-
 }