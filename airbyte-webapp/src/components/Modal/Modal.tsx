--- conflicted
+++ resolved
@@ -22,15 +22,9 @@
   xl: styles.xl,
 };
 
-<<<<<<< HEAD
 const Modal: React.FC<ModalProps> = ({ children, title, onClose, clear, closeOnBackground, size, testId }) => {
-  const handleUserKeyPress = useCallback((event, closeModal) => {
-    const { keyCode } = event;
-=======
-const Modal: React.FC<ModalProps> = ({ children, title, onClose, clear, closeOnBackground, size }) => {
   const handleUserKeyPress = useCallback((event: KeyboardEvent, closeModal: () => void) => {
     const { key } = event;
->>>>>>> 198e580f
     // Escape key
     if (key === "Escape") {
       closeModal();
