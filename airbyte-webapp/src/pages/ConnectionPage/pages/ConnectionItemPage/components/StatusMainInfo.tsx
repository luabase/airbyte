import React from "react";
import { FormattedMessage } from "react-intl";
import styled from "styled-components";

import { ContentCard, ImageBlock } from "components";
import { Header, Row, Cell } from "components/SimpleTableComponents";
import EnabledControl from "./EnabledControl";
import { DestinationDefinition, SourceDefinition } from "core/domain/connector";

import { Connection } from "core/resources/Connection";
import { ReleaseStageBadge } from "components/ReleaseStageBadge";
import { ConnectionStatus } from "core/domain/connection";

const MainInfo = styled(ContentCard)`
  margin-bottom: 14px;
  padding: 23px 20px 20px 23px;
`;

const Img = styled(ImageBlock)`
  display: inline-block;
`;

const SourceCell = styled(Cell)`
  display: flex;
  align-items: center;
  gap: 6px;
`;

const EnabledCell = styled(Cell)`
  display: flex;
  align-items: center;
  margin-top: -18px;
`;

type IProps = {
  connection: Connection;
  frequencyText?: string;
  destinationDefinition?: DestinationDefinition;
  sourceDefinition?: SourceDefinition;
  allowSync?: boolean;
};

const StatusMainInfo: React.FC<IProps> = ({
  connection,
  frequencyText,
  destinationDefinition,
  sourceDefinition,
  allowSync,
}) => {
  const actionsDisabled = connection.status === ConnectionStatus.DEPRECATED;

  return (
    <MainInfo>
      <Header>
        <Cell flex={2}>
          <FormattedMessage id="sources.source" />
        </Cell>
        <Cell flex={2}>
          <FormattedMessage id="sidebar.destinations" />
        </Cell>
        <Cell>
          <FormattedMessage id="tables.frequency" />
        </Cell>
        <Cell flex={1.1}></Cell>
      </Header>
      <Row>
        <SourceCell flex={2}>
          <Img img={sourceDefinition?.icon} />
          {connection.source?.sourceName}
          <ReleaseStageBadge stage={sourceDefinition?.releaseStage} />
        </SourceCell>
        <SourceCell flex={2}>
          <Img img={destinationDefinition?.icon} />
          {connection.destination?.destinationName}
          <ReleaseStageBadge stage={destinationDefinition?.releaseStage} />
        </SourceCell>
        <Cell>{frequencyText}</Cell>
        <EnabledCell flex={1.1}>
          <EnabledControl
<<<<<<< HEAD
            disabled={actionsDisabled}
=======
            disabled={!allowSync}
>>>>>>> 3c8aadca
            connection={connection}
            frequencyText={frequencyText}
          />
        </EnabledCell>
      </Row>
    </MainInfo>
  );
};

export default StatusMainInfo;<|MERGE_RESOLUTION|>--- conflicted
+++ resolved
@@ -77,11 +77,7 @@
         <Cell>{frequencyText}</Cell>
         <EnabledCell flex={1.1}>
           <EnabledControl
-<<<<<<< HEAD
             disabled={actionsDisabled}
-=======
-            disabled={!allowSync}
->>>>>>> 3c8aadca
             connection={connection}
             frequencyText={frequencyText}
           />
